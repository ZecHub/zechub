# Transazioni

ZEC viene utilizzato principalmente per i pagamenti. Pensate a restituire un debito a un amico, comprare un caffè o donare a una causa che vi sta a cuore. Questo è il caso d'uso più forte di ZEC grazie alle sue potenti funzionalità di privacy. Esistono diversi modi per eseguire una transazione con Zcash e, per preservare la privacy dell'utente, è importante capire quale tipo di transazione si sta eseguendo.

#### Transazioni Schermate

Le transazioni schermate avvengono quando si sposta ZEC nel proprio portafoglio schermato. L'indirizzo del vostro portafoglio schermato inizia con una "U" o una "Z". Quando si inviano transazioni schermate, si garantisce un livello di privacy per sé e per le persone con cui si sta effettuando la transazione, non possibile su altre reti di pagamento P2P.

Inviare una transazione protetta è molto facile, basta assicurarsi di due cose. La prima è che si sta utilizzando il tipo di portafoglio giusto. Il modo più semplice per assicurarsi di utilizzare il tipo di portafoglio giusto è scaricare un portafoglio evidenziato sul sito ufficiale: https://z.cash/wallets. La seconda cosa importante è spostare ZEC in un portafoglio schermato.

Quando si preleva ZEC da un exchange, è necessario sapere se l'exchange supporta prelievi schermati o trasparenti. Se supporta i prelievi schermati, è sufficiente prelevare ZEC nel proprio indirizzo schermato. Se l'exchange supporta solo prelievi trasparenti, allora è necessario utilizzare **[YWallet](https://ywallet.app)** ed auto-schermare il tuo ZEC una volta arrivato. 

Puoi farlo inviando ZEC al tuo indirizzo (T) trasparente in YWallet e poi criptando il tutto [inviandolo in un pool schermato]. 

<<<<<<< HEAD
All'interno delle impostazioni di Ywallet è possibile visualizzare le componenti S (sapling) T (trasparente) O (orchard) che compongono il tuo indirizzo unificato (che inizia con U) - vedi [guida](https://zechub.notion.site/Visualizing-Zcash-Addresses-27c0bcc423fa48f68374a0d6c317213b).
=======
All'interno delle impostazioni di Ywallet, è possibile visualizzare le componenti S (sapling), T (trasparente), ed O (orchard) che compongono il tuo indirizzo unificato (che inizia con U) - Vedi [Guida].(https://zechub.notion.site/Visualizing-Zcash-Addresses-27c0bcc423fa48f68374a0d6c317213b).
>>>>>>> fcc0c38b

Inviare la transazione è in realtà molto facile. Devi semplicemente conoscere l'indirizzo blindato dell'altra parte. Quando esegui la transazione, selezioni la quantità di ZEC che desideri inviare, inserisci l'indirizzo blindato, scrivi una [memo](https://zechub.notion.site/Memos-6e7a6d0e02ed48acbbc715a7f35a4719) (messaggio crittografato), e quindi invii la transazione. Tutto ciò che devi assicurarti quando esegui una transazione blindata è che la persona a cui stai inviando ZEC ti dia il suo **Indirizzo Schermato**.

*Utilizzare solo transazioni schermate per inviare e ricevere fondi è il modo migliore per mantenere la privacy e ridurre il rischio di perdite di dati*

#### Transazioni Trasparenti

Qualsiasi tipo di transazione, al di fuori di una transazione schermata, dovrebbe essere considerata una transazione trasparente. Il processo di esecuzione di una transazione trasparente funziona in modo simile alle transazioni schermate, tranne che non è possibile inviare una memo. Puoi inviare ZEC dal tuo indirizzo schermato a un indirizzo trasparente, ma non è consigliato perché aumenta il rischio di perdita di dati.

Le transazioni trasparenti avvengono su una blockchain trasparente, come Bitcoin. Ciò significa che chiunque abbia il tuo indirizzo del portafoglio può vedere tutte le tue attività sulla blockchain. Quando si utilizza ZEC in transazioni trasparenti, si perde la privacy fornita dalle transazioni blindate.

Le transazioni trasparenti hanno causato confusione sulla privacy di ZEC in passato. Il modo migliore per avere la migliore privacy quando si utilizza ZEC è quello di tenere ZEC in un portafoglio schermato e di effettuare solo transazioni schermate!

#### Risorse

[Inviare una transazione schermata](https://www.youtube.com/watch?v=9WJSMxag2IQ)



#### Nota

Si prega di notare che il modo più sicuro per utilizzare ZEC è utilizzando solo transazioni schermate. Alcuni portafogli stanno implementando [indirizzi unificati](https://electriccoin.co/blog/unified-addresses-in-zcash-explained/#:~:text=The%20unified%20address%20(UA)%20is,within%20the%20broader%20Zcash%20ecosystem.) che consentono agli utenti e agli exchange di combinare indirizzi trasparenti e schermati. <|MERGE_RESOLUTION|>--- conflicted
+++ resolved
@@ -12,11 +12,7 @@
 
 Puoi farlo inviando ZEC al tuo indirizzo (T) trasparente in YWallet e poi criptando il tutto [inviandolo in un pool schermato]. 
 
-<<<<<<< HEAD
-All'interno delle impostazioni di Ywallet è possibile visualizzare le componenti S (sapling) T (trasparente) O (orchard) che compongono il tuo indirizzo unificato (che inizia con U) - vedi [guida](https://zechub.notion.site/Visualizing-Zcash-Addresses-27c0bcc423fa48f68374a0d6c317213b).
-=======
 All'interno delle impostazioni di Ywallet, è possibile visualizzare le componenti S (sapling), T (trasparente), ed O (orchard) che compongono il tuo indirizzo unificato (che inizia con U) - Vedi [Guida].(https://zechub.notion.site/Visualizing-Zcash-Addresses-27c0bcc423fa48f68374a0d6c317213b).
->>>>>>> fcc0c38b
 
 Inviare la transazione è in realtà molto facile. Devi semplicemente conoscere l'indirizzo blindato dell'altra parte. Quando esegui la transazione, selezioni la quantità di ZEC che desideri inviare, inserisci l'indirizzo blindato, scrivi una [memo](https://zechub.notion.site/Memos-6e7a6d0e02ed48acbbc715a7f35a4719) (messaggio crittografato), e quindi invii la transazione. Tutto ciò che devi assicurarti quando esegui una transazione blindata è che la persona a cui stai inviando ZEC ti dia il suo **Indirizzo Schermato**.
 
